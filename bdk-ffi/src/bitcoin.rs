use crate::error::{
    AddressParseError, FromScriptError, PsbtError, PsbtParseError, TransactionError,
};

use bitcoin_ffi::OutPoint;
use bitcoin_ffi::Script;

use bdk_bitcoind_rpc::bitcoincore_rpc::jsonrpc::serde_json;
use bdk_wallet::bitcoin::address::{NetworkChecked, NetworkUnchecked};
use bdk_wallet::bitcoin::consensus::encode::serialize;
use bdk_wallet::bitcoin::consensus::Decodable;
use bdk_wallet::bitcoin::io::Cursor;
use bdk_wallet::bitcoin::psbt::ExtractTxError;
use bdk_wallet::bitcoin::Address as BdkAddress;
use bdk_wallet::bitcoin::Network;
use bdk_wallet::bitcoin::Psbt as BdkPsbt;
<<<<<<< HEAD
use bdk_wallet::bitcoin::ScriptBuf as BdkScriptBuf;
use bdk_wallet::bitcoin::BlockHash as BdkBlockHash;
=======
>>>>>>> d74acfae
use bdk_wallet::bitcoin::Transaction as BdkTransaction;
use bdk_wallet::bitcoin::TxIn as BdkTxIn;
use bdk_wallet::bitcoin::TxOut as BdkTxOut;

use std::fmt::Display;
use std::ops::Deref;
use std::str::FromStr;
use std::sync::{Arc, Mutex};
use bdk_core::bitcoin::hex::FromHex;
use bdk_wallet::bitcoin::hashes::Hash;

<<<<<<< HEAD
#[derive(Clone, Debug, PartialEq, Eq)]
pub struct Amount(pub(crate) BdkAmount);

impl Amount {
    pub fn from_sat(sat: u64) -> Self {
        Amount(BdkAmount::from_sat(sat))
    }

    pub fn from_btc(btc: f64) -> Result<Self, ParseAmountError> {
        let bdk_amount = BdkAmount::from_btc(btc).map_err(ParseAmountError::from)?;
        Ok(Amount(bdk_amount))
    }

    pub fn to_sat(&self) -> u64 {
        self.0.to_sat()
    }

    pub fn to_btc(&self) -> f64 {
        self.0.to_btc()
    }
}

impl From<Amount> for BdkAmount {
    fn from(amount: Amount) -> Self {
        amount.0
    }
}

impl From<BdkAmount> for Amount {
    fn from(amount: BdkAmount) -> Self {
        Amount(amount)
    }
}

#[derive(Clone, Debug, PartialEq, Eq)]
pub struct Script(pub(crate) BdkScriptBuf);

impl Script {
    pub fn new(raw_output_script: Vec<u8>) -> Self {

        let script: BdkScriptBuf = raw_output_script.into();
        Script(script)
    }

    pub fn to_bytes(&self) -> Vec<u8> {
        self.0.to_bytes()
    }
}

impl From<BdkScriptBuf> for Script {
    fn from(script: BdkScriptBuf) -> Self {
        Script(script)
    }
}

#[derive(Clone, Debug, PartialEq, Eq)]
pub struct BlockHash(pub(crate) BdkBlockHash);

impl BlockHash {
    pub fn new(str: String) -> Self {
        let hash = BdkBlockHash::from_str(&str).unwrap();
        BlockHash(hash)
    }
    pub fn to_bytes(&self) -> Vec<u8> {
        self.0.to_byte_array().to_vec()
    }
}
impl From<BdkBlockHash> for BlockHash {

    fn from(hash: BdkBlockHash) -> Self {
        BlockHash(hash)
    }
}

=======
>>>>>>> d74acfae
#[derive(Debug, PartialEq, Eq)]
pub struct Address(BdkAddress<NetworkChecked>);

impl Address {
    pub fn new(address: String, network: Network) -> Result<Self, AddressParseError> {
        let parsed_address = address.parse::<bdk_wallet::bitcoin::Address<NetworkUnchecked>>()?;
        let network_checked_address = parsed_address.require_network(network)?;

        Ok(Address(network_checked_address))
    }

    pub fn from_script(script: Arc<Script>, network: Network) -> Result<Self, FromScriptError> {
        let address = BdkAddress::from_script(&script.0.clone(), network)?;

        Ok(Address(address))
    }

    pub fn script_pubkey(&self) -> Arc<Script> {
        Arc::new(Script(self.0.script_pubkey()))
    }

    pub fn to_qr_uri(&self) -> String {
        self.0.to_qr_uri()
    }

    pub fn is_valid_for_network(&self, network: Network) -> bool {
        let address_str = self.0.to_string();
        if let Ok(unchecked_address) = address_str.parse::<BdkAddress<NetworkUnchecked>>() {
            unchecked_address.is_valid_for_network(network)
        } else {
            false
        }
    }
}

impl Display for Address {
    fn fmt(&self, f: &mut std::fmt::Formatter<'_>) -> std::fmt::Result {
        write!(f, "{}", self.0)
    }
}

impl From<Address> for BdkAddress {
    fn from(address: Address) -> Self {
        address.0
    }
}

impl From<BdkAddress> for Address {
    fn from(address: BdkAddress) -> Self {
        Address(address)
    }
}

#[derive(Debug, Clone, PartialEq, Eq)]
pub struct Transaction(BdkTransaction);

impl Transaction {
    pub fn new(transaction_bytes: Vec<u8>) -> Result<Self, TransactionError> {
        let mut decoder = Cursor::new(transaction_bytes);
        let tx: BdkTransaction = BdkTransaction::consensus_decode(&mut decoder)?;
        Ok(Transaction(tx))
    }

    pub fn compute_txid(&self) -> String {
        self.0.compute_txid().to_string()
    }

    pub fn weight(&self) -> u64 {
        self.0.weight().to_wu()
    }

    pub fn total_size(&self) -> u64 {
        self.0.total_size() as u64
    }

    pub fn vsize(&self) -> u64 {
        self.0.vsize() as u64
    }

    pub fn is_coinbase(&self) -> bool {
        self.0.is_coinbase()
    }

    pub fn is_explicitly_rbf(&self) -> bool {
        self.0.is_explicitly_rbf()
    }

    pub fn is_lock_time_enabled(&self) -> bool {
        self.0.is_lock_time_enabled()
    }

    pub fn version(&self) -> i32 {
        self.0.version.0
    }

    pub fn serialize(&self) -> Vec<u8> {
        serialize(&self.0)
    }

    pub fn input(&self) -> Vec<TxIn> {
        self.0.input.iter().map(|tx_in| tx_in.into()).collect()
    }

    pub fn output(&self) -> Vec<TxOut> {
        self.0.output.iter().map(|tx_out| tx_out.into()).collect()
    }

    pub fn lock_time(&self) -> u32 {
        self.0.lock_time.to_consensus_u32()
    }
}

impl From<BdkTransaction> for Transaction {
    fn from(tx: BdkTransaction) -> Self {
        Transaction(tx)
    }
}

impl From<&BdkTransaction> for Transaction {
    fn from(tx: &BdkTransaction) -> Self {
        Transaction(tx.clone())
    }
}

impl From<&Transaction> for BdkTransaction {
    fn from(tx: &Transaction) -> Self {
        tx.0.clone()
    }
}

pub struct Psbt(pub(crate) Mutex<BdkPsbt>);

impl Psbt {
    pub(crate) fn new(psbt_base64: String) -> Result<Self, PsbtParseError> {
        let psbt: BdkPsbt = BdkPsbt::from_str(&psbt_base64)?;
        Ok(Psbt(Mutex::new(psbt)))
    }

    pub(crate) fn from_hex(psbt_hex: String) -> Result<Self, PsbtParseError> {
        let bs = Vec::<u8>::from_hex(&psbt_hex).map_err(|e| PsbtParseError::PsbtEncoding { error_message: e.to_string() })?;
        let psbt: BdkPsbt = BdkPsbt::deserialize(bs.as_slice()).map_err(|e| PsbtParseError::PsbtEncoding { error_message: e.to_string() })?;

        Ok(Psbt(Mutex::new(psbt)))
    }

    pub(crate) fn serialize(&self) -> String {
        let psbt = self.0.lock().unwrap().clone();
        psbt.to_string()
    }

    pub(crate) fn extract_tx(&self) -> Result<Arc<Transaction>, ExtractTxError> {
        let tx: BdkTransaction = self.0.lock().unwrap().clone().extract_tx()?;
        let transaction: Transaction = tx.into();
        Ok(Arc::new(transaction))
    }

    pub(crate) fn fee(&self) -> Result<u64, PsbtError> {
        self.0
            .lock()
            .unwrap()
            .fee()
            .map(|fee| fee.to_sat())
            .map_err(PsbtError::from)
    }

    pub(crate) fn combine(&self, other: Arc<Psbt>) -> Result<Arc<Psbt>, PsbtError> {
        let mut original_psbt = self.0.lock().unwrap().clone();
        let other_psbt = other.0.lock().unwrap().clone();
        original_psbt.combine(other_psbt)?;
        Ok(Arc::new(Psbt(Mutex::new(original_psbt))))
    }

    pub(crate) fn json_serialize(&self) -> String {
        let psbt = self.0.lock().unwrap();
        serde_json::to_string(psbt.deref()).unwrap()
    }

    pub fn serialize_hex(&self) -> String {
        let psbt = self.0.lock().unwrap();
        psbt.serialize_hex()
    }
}

impl From<BdkPsbt> for Psbt {
    fn from(psbt: BdkPsbt) -> Self {
        Psbt(Mutex::new(psbt))
    }
}

#[derive(Debug, Clone)]
pub struct TxIn {
    pub previous_output: OutPoint,
    pub script_sig: Arc<Script>,
    pub sequence: u32,
    pub witness: Vec<Vec<u8>>,
}

impl From<&BdkTxIn> for TxIn {
    fn from(tx_in: &BdkTxIn) -> Self {
        TxIn {
            previous_output: OutPoint {
                txid: tx_in.previous_output.txid,
                vout: tx_in.previous_output.vout,
            },
            script_sig: Arc::new(Script(tx_in.script_sig.clone())),
            sequence: tx_in.sequence.0,
            witness: tx_in.witness.to_vec(),
        }
    }
}

#[derive(Debug, Clone)]
pub struct TxOut {
    pub value: u64,
    pub script_pubkey: Arc<Script>,
}

impl From<&BdkTxOut> for TxOut {
    fn from(tx_out: &BdkTxOut) -> Self {
        TxOut {
            value: tx_out.value.to_sat(),
            script_pubkey: Arc::new(Script(tx_out.script_pubkey.clone())),
        }
    }
}

#[cfg(test)]
mod tests {
    use crate::bitcoin::Address;
    use crate::bitcoin::Network;

    #[test]
    fn test_is_valid_for_network() {
        // ====Docs tests====
        // https://docs.rs/bitcoin/0.29.2/src/bitcoin/util/address.rs.html#798-802

        let docs_address_testnet_str = "2N83imGV3gPwBzKJQvWJ7cRUY2SpUyU6A5e";
        let docs_address_testnet =
            Address::new(docs_address_testnet_str.to_string(), Network::Testnet).unwrap();
        assert!(
            docs_address_testnet.is_valid_for_network(Network::Testnet),
            "Address should be valid for Testnet"
        );
        assert!(
            docs_address_testnet.is_valid_for_network(Network::Signet),
            "Address should be valid for Signet"
        );
        assert!(
            docs_address_testnet.is_valid_for_network(Network::Regtest),
            "Address should be valid for Regtest"
        );

        let docs_address_mainnet_str = "32iVBEu4dxkUQk9dJbZUiBiQdmypcEyJRf";
        let docs_address_mainnet =
            Address::new(docs_address_mainnet_str.to_string(), Network::Bitcoin).unwrap();
        assert!(
            docs_address_mainnet.is_valid_for_network(Network::Bitcoin),
            "Address should be valid for Bitcoin"
        );

        // ====Bech32====

        //     | Network         | Prefix  | Address Type |
        //     |-----------------|---------|--------------|
        //     | Bitcoin Mainnet | `bc1`   | Bech32       |
        //     | Bitcoin Testnet | `tb1`   | Bech32       |
        //     | Bitcoin Signet  | `tb1`   | Bech32       |
        //     | Bitcoin Regtest | `bcrt1` | Bech32       |

        // Bech32 - Bitcoin
        // Valid for:
        // - Bitcoin
        // Not valid for:
        // - Testnet
        // - Signet
        // - Regtest
        let bitcoin_mainnet_bech32_address_str = "bc1qxhmdufsvnuaaaer4ynz88fspdsxq2h9e9cetdj";
        let bitcoin_mainnet_bech32_address = Address::new(
            bitcoin_mainnet_bech32_address_str.to_string(),
            Network::Bitcoin,
        )
            .unwrap();
        assert!(
            bitcoin_mainnet_bech32_address.is_valid_for_network(Network::Bitcoin),
            "Address should be valid for Bitcoin"
        );
        assert!(
            !bitcoin_mainnet_bech32_address.is_valid_for_network(Network::Testnet),
            "Address should not be valid for Testnet"
        );
        assert!(
            !bitcoin_mainnet_bech32_address.is_valid_for_network(Network::Signet),
            "Address should not be valid for Signet"
        );
        assert!(
            !bitcoin_mainnet_bech32_address.is_valid_for_network(Network::Regtest),
            "Address should not be valid for Regtest"
        );

        // Bech32 - Testnet
        // Valid for:
        // - Testnet
        // - Regtest
        // Not valid for:
        // - Bitcoin
        // - Regtest
        let bitcoin_testnet_bech32_address_str =
            "tb1p4nel7wkc34raczk8c4jwk5cf9d47u2284rxn98rsjrs4w3p2sheqvjmfdh";
        let bitcoin_testnet_bech32_address = Address::new(
            bitcoin_testnet_bech32_address_str.to_string(),
            Network::Testnet,
        )
            .unwrap();
        assert!(
            !bitcoin_testnet_bech32_address.is_valid_for_network(Network::Bitcoin),
            "Address should not be valid for Bitcoin"
        );
        assert!(
            bitcoin_testnet_bech32_address.is_valid_for_network(Network::Testnet),
            "Address should be valid for Testnet"
        );
        assert!(
            bitcoin_testnet_bech32_address.is_valid_for_network(Network::Signet),
            "Address should be valid for Signet"
        );
        assert!(
            !bitcoin_testnet_bech32_address.is_valid_for_network(Network::Regtest),
            "Address should not not be valid for Regtest"
        );

        // Bech32 - Signet
        // Valid for:
        // - Signet
        // - Testnet
        // Not valid for:
        // - Bitcoin
        // - Regtest
        let bitcoin_signet_bech32_address_str =
            "tb1pwzv7fv35yl7ypwj8w7al2t8apd6yf4568cs772qjwper74xqc99sk8x7tk";
        let bitcoin_signet_bech32_address = Address::new(
            bitcoin_signet_bech32_address_str.to_string(),
            Network::Signet,
        )
            .unwrap();
        assert!(
            !bitcoin_signet_bech32_address.is_valid_for_network(Network::Bitcoin),
            "Address should not be valid for Bitcoin"
        );
        assert!(
            bitcoin_signet_bech32_address.is_valid_for_network(Network::Testnet),
            "Address should be valid for Testnet"
        );
        assert!(
            bitcoin_signet_bech32_address.is_valid_for_network(Network::Signet),
            "Address should be valid for Signet"
        );
        assert!(
            !bitcoin_signet_bech32_address.is_valid_for_network(Network::Regtest),
            "Address should not not be valid for Regtest"
        );

        // Bech32 - Regtest
        // Valid for:
        // - Regtest
        // Not valid for:
        // - Bitcoin
        // - Testnet
        // - Signet
        let bitcoin_regtest_bech32_address_str = "bcrt1q39c0vrwpgfjkhasu5mfke9wnym45nydfwaeems";
        let bitcoin_regtest_bech32_address = Address::new(
            bitcoin_regtest_bech32_address_str.to_string(),
            Network::Regtest,
        )
            .unwrap();
        assert!(
            !bitcoin_regtest_bech32_address.is_valid_for_network(Network::Bitcoin),
            "Address should not be valid for Bitcoin"
        );
        assert!(
            !bitcoin_regtest_bech32_address.is_valid_for_network(Network::Testnet),
            "Address should not be valid for Testnet"
        );
        assert!(
            !bitcoin_regtest_bech32_address.is_valid_for_network(Network::Signet),
            "Address should not be valid for Signet"
        );
        assert!(
            bitcoin_regtest_bech32_address.is_valid_for_network(Network::Regtest),
            "Address should be valid for Regtest"
        );

        // ====P2PKH====

        //     | Network                            | Prefix for P2PKH | Prefix for P2SH |
        //     |------------------------------------|------------------|-----------------|
        //     | Bitcoin Mainnet                    | `1`              | `3`             |
        //     | Bitcoin Testnet, Regtest, Signet   | `m` or `n`       | `2`             |

        // P2PKH - Bitcoin
        // Valid for:
        // - Bitcoin
        // Not valid for:
        // - Testnet
        // - Regtest
        let bitcoin_mainnet_p2pkh_address_str = "1FfmbHfnpaZjKFvyi1okTjJJusN455paPH";
        let bitcoin_mainnet_p2pkh_address = Address::new(
            bitcoin_mainnet_p2pkh_address_str.to_string(),
            Network::Bitcoin,
        )
            .unwrap();
        assert!(
            bitcoin_mainnet_p2pkh_address.is_valid_for_network(Network::Bitcoin),
            "Address should be valid for Bitcoin"
        );
        assert!(
            !bitcoin_mainnet_p2pkh_address.is_valid_for_network(Network::Testnet),
            "Address should not be valid for Testnet"
        );
        assert!(
            !bitcoin_mainnet_p2pkh_address.is_valid_for_network(Network::Regtest),
            "Address should not be valid for Regtest"
        );

        // P2PKH - Testnet
        // Valid for:
        // - Testnet
        // - Regtest
        // Not valid for:
        // - Bitcoin
        let bitcoin_testnet_p2pkh_address_str = "mucFNhKMYoBQYUAEsrFVscQ1YaFQPekBpg";
        let bitcoin_testnet_p2pkh_address = Address::new(
            bitcoin_testnet_p2pkh_address_str.to_string(),
            Network::Testnet,
        )
            .unwrap();
        assert!(
            !bitcoin_testnet_p2pkh_address.is_valid_for_network(Network::Bitcoin),
            "Address should not be valid for Bitcoin"
        );
        assert!(
            bitcoin_testnet_p2pkh_address.is_valid_for_network(Network::Testnet),
            "Address should be valid for Testnet"
        );
        assert!(
            bitcoin_testnet_p2pkh_address.is_valid_for_network(Network::Regtest),
            "Address should be valid for Regtest"
        );

        // P2PKH - Regtest
        // Valid for:
        // - Testnet
        // - Regtest
        // Not valid for:
        // - Bitcoin
        let bitcoin_regtest_p2pkh_address_str = "msiGFK1PjCk8E6FXeoGkQPTscmcpyBdkgS";
        let bitcoin_regtest_p2pkh_address = Address::new(
            bitcoin_regtest_p2pkh_address_str.to_string(),
            Network::Regtest,
        )
            .unwrap();
        assert!(
            !bitcoin_regtest_p2pkh_address.is_valid_for_network(Network::Bitcoin),
            "Address should not be valid for Bitcoin"
        );
        assert!(
            bitcoin_regtest_p2pkh_address.is_valid_for_network(Network::Testnet),
            "Address should be valid for Testnet"
        );
        assert!(
            bitcoin_regtest_p2pkh_address.is_valid_for_network(Network::Regtest),
            "Address should be valid for Regtest"
        );

        // ====P2SH====

        //     | Network                            | Prefix for P2PKH | Prefix for P2SH |
        //     |------------------------------------|------------------|-----------------|
        //     | Bitcoin Mainnet                    | `1`              | `3`             |
        //     | Bitcoin Testnet, Regtest, Signet   | `m` or `n`       | `2`             |

        // P2SH - Bitcoin
        // Valid for:
        // - Bitcoin
        // Not valid for:
        // - Testnet
        // - Regtest
        let bitcoin_mainnet_p2sh_address_str = "3J98t1WpEZ73CNmQviecrnyiWrnqRhWNLy";
        let bitcoin_mainnet_p2sh_address = Address::new(
            bitcoin_mainnet_p2sh_address_str.to_string(),
            Network::Bitcoin,
        )
            .unwrap();
        assert!(
            bitcoin_mainnet_p2sh_address.is_valid_for_network(Network::Bitcoin),
            "Address should be valid for Bitcoin"
        );
        assert!(
            !bitcoin_mainnet_p2sh_address.is_valid_for_network(Network::Testnet),
            "Address should not be valid for Testnet"
        );
        assert!(
            !bitcoin_mainnet_p2sh_address.is_valid_for_network(Network::Regtest),
            "Address should not be valid for Regtest"
        );

        // P2SH - Testnet
        // Valid for:
        // - Testnet
        // - Regtest
        // Not valid for:
        // - Bitcoin
        let bitcoin_testnet_p2sh_address_str = "2NFUBBRcTJbYc1D4HSCbJhKZp6YCV4PQFpQ";
        let bitcoin_testnet_p2sh_address = Address::new(
            bitcoin_testnet_p2sh_address_str.to_string(),
            Network::Testnet,
        )
            .unwrap();
        assert!(
            !bitcoin_testnet_p2sh_address.is_valid_for_network(Network::Bitcoin),
            "Address should not be valid for Bitcoin"
        );
        assert!(
            bitcoin_testnet_p2sh_address.is_valid_for_network(Network::Testnet),
            "Address should be valid for Testnet"
        );
        assert!(
            bitcoin_testnet_p2sh_address.is_valid_for_network(Network::Regtest),
            "Address should be valid for Regtest"
        );

        // P2SH - Regtest
        // Valid for:
        // - Testnet
        // - Regtest
        // Not valid for:
        // - Bitcoin
        let bitcoin_regtest_p2sh_address_str = "2NEb8N5B9jhPUCBchz16BB7bkJk8VCZQjf3";
        let bitcoin_regtest_p2sh_address = Address::new(
            bitcoin_regtest_p2sh_address_str.to_string(),
            Network::Regtest,
        )
            .unwrap();
        assert!(
            !bitcoin_regtest_p2sh_address.is_valid_for_network(Network::Bitcoin),
            "Address should not be valid for Bitcoin"
        );
        assert!(
            bitcoin_regtest_p2sh_address.is_valid_for_network(Network::Testnet),
            "Address should be valid for Testnet"
        );
        assert!(
            bitcoin_regtest_p2sh_address.is_valid_for_network(Network::Regtest),
            "Address should be valid for Regtest"
        );
    }
}<|MERGE_RESOLUTION|>--- conflicted
+++ resolved
@@ -14,11 +14,6 @@
 use bdk_wallet::bitcoin::Address as BdkAddress;
 use bdk_wallet::bitcoin::Network;
 use bdk_wallet::bitcoin::Psbt as BdkPsbt;
-<<<<<<< HEAD
-use bdk_wallet::bitcoin::ScriptBuf as BdkScriptBuf;
-use bdk_wallet::bitcoin::BlockHash as BdkBlockHash;
-=======
->>>>>>> d74acfae
 use bdk_wallet::bitcoin::Transaction as BdkTransaction;
 use bdk_wallet::bitcoin::TxIn as BdkTxIn;
 use bdk_wallet::bitcoin::TxOut as BdkTxOut;
@@ -30,83 +25,6 @@
 use bdk_core::bitcoin::hex::FromHex;
 use bdk_wallet::bitcoin::hashes::Hash;
 
-<<<<<<< HEAD
-#[derive(Clone, Debug, PartialEq, Eq)]
-pub struct Amount(pub(crate) BdkAmount);
-
-impl Amount {
-    pub fn from_sat(sat: u64) -> Self {
-        Amount(BdkAmount::from_sat(sat))
-    }
-
-    pub fn from_btc(btc: f64) -> Result<Self, ParseAmountError> {
-        let bdk_amount = BdkAmount::from_btc(btc).map_err(ParseAmountError::from)?;
-        Ok(Amount(bdk_amount))
-    }
-
-    pub fn to_sat(&self) -> u64 {
-        self.0.to_sat()
-    }
-
-    pub fn to_btc(&self) -> f64 {
-        self.0.to_btc()
-    }
-}
-
-impl From<Amount> for BdkAmount {
-    fn from(amount: Amount) -> Self {
-        amount.0
-    }
-}
-
-impl From<BdkAmount> for Amount {
-    fn from(amount: BdkAmount) -> Self {
-        Amount(amount)
-    }
-}
-
-#[derive(Clone, Debug, PartialEq, Eq)]
-pub struct Script(pub(crate) BdkScriptBuf);
-
-impl Script {
-    pub fn new(raw_output_script: Vec<u8>) -> Self {
-
-        let script: BdkScriptBuf = raw_output_script.into();
-        Script(script)
-    }
-
-    pub fn to_bytes(&self) -> Vec<u8> {
-        self.0.to_bytes()
-    }
-}
-
-impl From<BdkScriptBuf> for Script {
-    fn from(script: BdkScriptBuf) -> Self {
-        Script(script)
-    }
-}
-
-#[derive(Clone, Debug, PartialEq, Eq)]
-pub struct BlockHash(pub(crate) BdkBlockHash);
-
-impl BlockHash {
-    pub fn new(str: String) -> Self {
-        let hash = BdkBlockHash::from_str(&str).unwrap();
-        BlockHash(hash)
-    }
-    pub fn to_bytes(&self) -> Vec<u8> {
-        self.0.to_byte_array().to_vec()
-    }
-}
-impl From<BdkBlockHash> for BlockHash {
-
-    fn from(hash: BdkBlockHash) -> Self {
-        BlockHash(hash)
-    }
-}
-
-=======
->>>>>>> d74acfae
 #[derive(Debug, PartialEq, Eq)]
 pub struct Address(BdkAddress<NetworkChecked>);
 
@@ -388,7 +306,7 @@
             bitcoin_mainnet_bech32_address_str.to_string(),
             Network::Bitcoin,
         )
-            .unwrap();
+        .unwrap();
         assert!(
             bitcoin_mainnet_bech32_address.is_valid_for_network(Network::Bitcoin),
             "Address should be valid for Bitcoin"
@@ -516,7 +434,7 @@
             bitcoin_mainnet_p2pkh_address_str.to_string(),
             Network::Bitcoin,
         )
-            .unwrap();
+        .unwrap();
         assert!(
             bitcoin_mainnet_p2pkh_address.is_valid_for_network(Network::Bitcoin),
             "Address should be valid for Bitcoin"
@@ -541,7 +459,7 @@
             bitcoin_testnet_p2pkh_address_str.to_string(),
             Network::Testnet,
         )
-            .unwrap();
+        .unwrap();
         assert!(
             !bitcoin_testnet_p2pkh_address.is_valid_for_network(Network::Bitcoin),
             "Address should not be valid for Bitcoin"
@@ -566,7 +484,7 @@
             bitcoin_regtest_p2pkh_address_str.to_string(),
             Network::Regtest,
         )
-            .unwrap();
+        .unwrap();
         assert!(
             !bitcoin_regtest_p2pkh_address.is_valid_for_network(Network::Bitcoin),
             "Address should not be valid for Bitcoin"
@@ -598,7 +516,7 @@
             bitcoin_mainnet_p2sh_address_str.to_string(),
             Network::Bitcoin,
         )
-            .unwrap();
+        .unwrap();
         assert!(
             bitcoin_mainnet_p2sh_address.is_valid_for_network(Network::Bitcoin),
             "Address should be valid for Bitcoin"
@@ -623,7 +541,7 @@
             bitcoin_testnet_p2sh_address_str.to_string(),
             Network::Testnet,
         )
-            .unwrap();
+        .unwrap();
         assert!(
             !bitcoin_testnet_p2sh_address.is_valid_for_network(Network::Bitcoin),
             "Address should not be valid for Bitcoin"
@@ -648,7 +566,7 @@
             bitcoin_regtest_p2sh_address_str.to_string(),
             Network::Regtest,
         )
-            .unwrap();
+        .unwrap();
         assert!(
             !bitcoin_regtest_p2sh_address.is_valid_for_network(Network::Bitcoin),
             "Address should not be valid for Bitcoin"
